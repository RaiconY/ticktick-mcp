--- conflicted
+++ resolved
@@ -51,11 +51,7 @@
 # Format a task object from TickTick for better display
 def format_task(task: Dict) -> str:
     """Format a task into a human-readable string."""
-<<<<<<< HEAD
-    formatted = f"ID: {task.get('id', 'No id')}\n"
-=======
     formatted = f"ID: {task.get('id', 'No ID')}\n"
->>>>>>> fd2d7171
     formatted += f"Title: {task.get('title', 'No title')}\n"
     
     # Add project ID
